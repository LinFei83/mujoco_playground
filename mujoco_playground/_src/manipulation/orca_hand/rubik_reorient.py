"""ORCA手的魔方重定向任务。"""

from typing import Any, Dict, Optional, Union

import jax
import jax.numpy as jp
from ml_collections import config_dict
from mujoco import mjx
from mujoco.mjx._src import math
import numpy as np

from mujoco_playground._src import mjx_env
from mujoco_playground._src import reward
from mujoco_playground._src.manipulation.orca_hand import base as orca_hand_base
from mujoco_playground._src.manipulation.orca_hand import orca_hand_constants as consts


def default_config() -> config_dict.ConfigDict:
<<<<<<< HEAD
  """ORCA手魔方重定向的默认配置。"""
  return config_dict.create(
      ctrl_dt=0.02, 
      sim_dt=0.01,  # 仿真步
      action_scale=0.5,
      action_repeat=1,
      ema_alpha=1.0,
      episode_length=1000,
      success_threshold=0.1,
      history_len=1,
      obs_noise=config_dict.create(
          level=1.0,
          scales=config_dict.create(
              joint_pos=0.05,
              cube_pos=0.02,
              cube_ori=0.1,
          ),
          random_ori_injection_prob=0.0,
      ),
      reward_config=config_dict.create(
          scales=config_dict.create(
              orientation=5.0,
              position=0.5,
              termination=-100.0,
              hand_pose=-0.5,
              action_rate=-0.001,
              joint_vel=0.0,
              energy=-1e-3,
          ),
          success_reward=100.0,
      ),
      pert_config=config_dict.create(
          enable=False,
          linear_velocity_pert=[0.0, 3.0],
          angular_velocity_pert=[0.0, 0.5],
          pert_duration_steps=[1, 100],
          pert_wait_steps=[60, 150],
      ),
      impl='jax',
      nconmax=30 * 1024, # 接触约束
      njmax=128,
  )


class RubikReorient(orca_hand_base.OrcaHandEnv):
  """使用ORCA手将魔方重新定向以匹配目标方向。"""

  def __init__(
      self,
      config: config_dict.ConfigDict = default_config(),
      config_overrides: Optional[Dict[str, Union[str, int, list[Any]]]] = None,
  ):
    super().__init__(
        xml_path=consts.RUBIK_SCENE_XML.as_posix(),
        config=config,
        config_overrides=config_overrides,
    )
    self._post_init()

  def _post_init(self) -> None:
    """初始化后设置。"""
    # 从关键帧获取初始配置（如果可用）
    try:
      home_key = self._mj_model.keyframe("home")
      self._init_q = jp.array(home_key.qpos, dtype=float)
      self._init_mpos = jp.array(home_key.mpos, dtype=float)
      self._init_mquat = jp.array(home_key.mquat, dtype=float)
    except:
      # 如果没有关键帧，使用默认值
      self._init_q = jp.zeros(self._mj_model.nq)
      self._init_mpos = jp.zeros(3 * self._mj_model.nmocap)
      self._init_mquat = jp.array([1.0, 0.0, 0.0, 0.0])
      if self._mj_model.nmocap > 0:
        self._init_mquat = jp.tile(self._init_mquat, (self._mj_model.nmocap, 1)).ravel()

    self._lowers = self._mj_model.actuator_ctrlrange[:, 0]
    self._uppers = self._mj_model.actuator_ctrlrange[:, 1]
    
    # 获取ORCA手的关节ID
    self._hand_qids = mjx_env.get_qpos_ids(self.mj_model, consts.JOINT_NAMES)
    self._hand_dqids = mjx_env.get_qvel_ids(self.mj_model, consts.JOINT_NAMES)
    
    # 获取魔方关节ID（用于自由关节）
    cube_joint_names = [
        "rubik-v1.50/cube_tx",
        "rubik-v1.50/cube_ty", 
        "rubik-v1.50/cube_tz",
        "rubik-v1.50/cube_rot",
    ]
    self._cube_qids = mjx_env.get_qpos_ids(self.mj_model, cube_joint_names)
    
    # 获取物体和几何体ID
    self._cube_body_id = self._mj_model.body("rubik-v1.50/middle").id
    self._cube_geom_id = self._mj_model.geom("rubik-v1.50/middle").id
    self._cube_mass = self._mj_model.body_subtreemass[self._cube_body_id]
    
    # 默认手部姿态（中性位置）
    self._default_pose = jp.zeros(len(consts.JOINT_NAMES))

  def reset(self, rng: jax.Array) -> mjx_env.State:
    """重置环境到初始状态。"""
    print("RubikReorient: 开始执行reset操作")
    # 使用固定的目标方向（单位四元数，无旋转）
    goal_quat = jp.array([1.0, 0.0, 0.0, 0.0])

    # 使用默认手部姿态
    q_hand = self._default_pose
    v_hand = jp.zeros(consts.NV)

    # 将魔方放置在手的前方的固定位置
    start_pos = jp.array([1.0, 0.87, 0.255])
    start_quat = jp.array([1.0, 0.0, 0.0, 0.0])  # 无旋转
    q_cube = jp.array([*start_pos, *start_quat])
    v_cube = jp.zeros(6)

    # 组合所有关节位置和速度
    qpos = jp.zeros(self._mj_model.nq)
    qpos = qpos.at[self._hand_qids].set(q_hand)
    qpos = qpos.at[self._cube_qids].set(q_cube)
    
    qvel = jp.zeros(self._mj_model.nv)
    qvel = qvel.at[self._hand_dqids].set(v_hand)
    qvel = qvel.at[self._cube_qids[:6]].set(v_cube)

    # 创建初始数据
    data = mjx_env.make_data(
        self._mj_model,
        qpos=qpos,
        ctrl=q_hand,
        qvel=qvel,
        mocap_pos=self._init_mpos if self._mj_model.nmocap > 0 else None,
        mocap_quat=jp.array([goal_quat]) if self._mj_model.nmocap > 0 else None,
        impl=self._mjx_model.impl.value,
        nconmax=self._config.nconmax,
        njmax=self._config.njmax,
    )

    # 初始化信息字典（简化版）
    info = {
        "rng": rng,
        "step": 0,
        "steps_since_last_success": 0,
        "success_count": 0,
        "last_act": jp.zeros(self.mjx_model.nu),
        "last_last_act": jp.zeros(self.mjx_model.nu),
        "motor_targets": data.ctrl,
        "qpos_error_history": jp.zeros(self._config.history_len * consts.NQ),
        "cube_pos_error_history": jp.zeros(self._config.history_len * 3),
        "cube_ori_error_history": jp.zeros(self._config.history_len * 6),
        "goal_quat_dquat": jp.zeros(3),
        # 扰动相关（保持结构但不使用）
        "pert_wait_steps": jp.array([1000]),  # 设置很大的值避免扰动
        "pert_duration_steps": jp.array([1]),
        "pert_vel": jp.zeros(6),
        "pert_dir": jp.zeros(6, dtype=float),
        "last_pert_step": jp.array([-jp.inf], dtype=float),
    }

    # 初始化指标
    metrics = {}
    for k in self._config.reward_config.scales.keys():
      metrics[f"reward/{k}"] = jp.zeros(())
    metrics["reward/success"] = jp.zeros((), dtype=float)
    metrics["steps_since_last_success"] = 0
    metrics["success_count"] = 0

    obs = self._get_obs(data, info)
    reward, done = jp.zeros(2)
    print("RubikReorient: reset操作完成")
    return mjx_env.State(data, obs, reward, done, metrics, info)

  def step(self, state: mjx_env.State, action: jax.Array) -> mjx_env.State:
    """执行一步环境仿真。"""
    print("RubikReorient: 开始执行step操作")
    if self._config.pert_config.enable:
      state = self._maybe_apply_perturbation(state, state.info["rng"])

    # 应用控制并执行物理仿真步骤
    delta = action * self._config.action_scale
    motor_targets = state.data.ctrl + delta
    motor_targets = jp.clip(motor_targets, self._lowers, self._uppers)
    motor_targets = (
        self._config.ema_alpha * motor_targets
        + (1 - self._config.ema_alpha) * state.info["motor_targets"]
    )

    data = mjx_env.step(
        self.mjx_model, state.data, motor_targets, self.n_substeps
    )
    state.info["motor_targets"] = motor_targets

    # 检查是否成功
    ori_error = self._cube_orientation_error(data)
    success = ori_error < self._config.success_threshold
    state.info["steps_since_last_success"] = jp.where(
        success, 0, state.info["steps_since_last_success"] + 1
    )
    state.info["success_count"] = jp.where(
        success, state.info["success_count"] + 1, state.info["success_count"]
    )
    state.metrics["steps_since_last_success"] = state.info[
        "steps_since_last_success"
    ]
    state.metrics["success_count"] = state.info["success_count"]

    done = self._get_termination(data, state.info)
    obs = self._get_obs(data, state.info)

    # 计算奖励
    rewards = self._get_reward(data, action, state.info, state.metrics, done)
    rewards = {
        k: v * self._config.reward_config.scales[k] for k, v in rewards.items()
    }
    reward = sum(rewards.values()) * self.dt

    # 保持固定的目标方向（不进行随机化）
    # 目标始终是单位四元数（无旋转）
    fixed_goal_quat = jp.array([1.0, 0.0, 0.0, 0.0])
    
    if self._mj_model.nmocap > 0:
      data = data.replace(mocap_quat=jp.array([fixed_goal_quat]))
    
    state.metrics["reward/success"] = success.astype(float)
    reward += success * self._config.reward_config.success_reward

    # 更新信息和指标
    state.info["step"] += 1
    state.info["last_last_act"] = state.info["last_act"]
    state.info["last_act"] = action
    for k, v in rewards.items():
      state.metrics[f"reward/{k}"] = v

    done = done.astype(reward.dtype)
    state = state.replace(data=data, obs=obs, reward=reward, done=done)
    print("RubikReorient: step操作完成")
    return state

  def _get_termination(self, data: mjx.Data, info: dict[str, Any]) -> jax.Array:
    """检查终止条件。"""
    print("RubikReorient: 开始检查终止条件。")
    del info  # 未使用
    # 如果魔方下落到某个高度以下则终止
    fall_termination = self.get_cube_position(data)[2] < 0.1
    nans = jp.any(jp.isnan(data.qpos)) | jp.any(jp.isnan(data.qvel))
    print("RubikReorient: 检查终止条件完成。")
    return fall_termination | nans

  def _get_obs(
      self, data: mjx.Data, info: dict[str, Any]
  ) -> mjx_env.Observation:
    """获取观测值。"""
    print("RubikReorient: 开始获取观测值。")
    # 手部关节角度
    joint_angles = data.qpos[self._hand_qids]
    info["rng"], noise_rng = jax.random.split(info["rng"])
    noisy_joint_angles = (
        joint_angles
        + (2 * jax.random.uniform(noise_rng, shape=joint_angles.shape) - 1)
        * self._config.obs_noise.level
        * self._config.obs_noise.scales.joint_pos
    )

    # 关节位置误差历史
    qpos_error_history = (
        jp.roll(info["qpos_error_history"], consts.NQ)
        .at[:consts.NQ]
        .set(noisy_joint_angles - info["motor_targets"])
    )
    info["qpos_error_history"] = qpos_error_history

    def _get_cube_pose(data: mjx.Data) -> jax.Array:
      """返回（可能包含噪声的）魔方姿态(xyz,wxyz)。"""
      cube_pos = self.get_cube_position(data)
      cube_quat = self.get_cube_orientation(data)
      info["rng"], pos_rng, ori_rng = jax.random.split(info["rng"], 3)
      noisy_cube_quat = mjx._src.math.normalize(
          cube_quat
          + jax.random.normal(ori_rng, shape=(4,))
          * self._config.obs_noise.level
          * self._config.obs_noise.scales.cube_ori
      )
      noisy_cube_pos = (
          cube_pos
          + (2 * jax.random.uniform(pos_rng, shape=cube_pos.shape) - 1)
          * self._config.obs_noise.level
          * self._config.obs_noise.scales.cube_pos
      )
      return jp.concatenate([noisy_cube_pos, noisy_cube_quat])

    # 包含噪声的魔方姿态
    noisy_pose = _get_cube_pose(data)
    info["rng"], key1, key2, key3 = jax.random.split(info["rng"], 4)
    rand_quat = orca_hand_base.uniform_quat(key1)
    rand_pos = jax.random.uniform(key2, (3,), minval=-0.5, maxval=0.5)
    rand_pose = jp.concatenate([rand_pos, rand_quat])
    m = self._config.obs_noise.level * jax.random.bernoulli(
        key3, self._config.obs_noise.random_ori_injection_prob
    )
    noisy_pose = noisy_pose * (1 - m) + rand_pose * m

    # 魔方位置误差历史
    palm_pos = self.get_palm_position(data)
    cube_pos_error = palm_pos - noisy_pose[:3]
    cube_pos_error_history = (
        jp.roll(info["cube_pos_error_history"], 3).at[:3].set(cube_pos_error)
    )
    info["cube_pos_error_history"] = cube_pos_error_history

    # 魔方方向误差历史
    goal_quat = self.get_cube_goal_orientation(data)
    quat_diff = mjx._src.math.quat_mul(
        noisy_pose[3:], mjx._src.math.quat_inv(goal_quat)
    )
    xmat_diff = mjx._src.math.quat_to_mat(quat_diff).ravel()[3:]
    cube_ori_error_history = (
        jp.roll(info["cube_ori_error_history"], 6).at[:6].set(xmat_diff)
    )
    info["cube_ori_error_history"] = cube_ori_error_history

    # 用于评价器的无损魔方姿态
    cube_pos_error_uncorrupted = palm_pos - self.get_cube_position(data)
    cube_quat_uncorrupted = self.get_cube_orientation(data)
    quat_diff_uncorrupted = math.quat_mul(
        cube_quat_uncorrupted, math.quat_inv(goal_quat)
    )
    xmat_diff_uncorrupted = math.quat_to_mat(quat_diff_uncorrupted).ravel()[3:]

    state = jp.concatenate([
        noisy_joint_angles,  # NQ
        qpos_error_history,  # NQ * history_len
        cube_pos_error_history,  # 3 * history_len
        cube_ori_error_history,  # 6 * history_len
        info["last_act"],  # NU
    ])

    privileged_state = jp.concatenate([
        state,
        data.qpos[self._hand_qids],
        data.qvel[self._hand_dqids],
        self.get_fingertip_positions(data),
        cube_pos_error_uncorrupted,
        xmat_diff_uncorrupted,
        self.get_cube_linvel(data),
        self.get_cube_angvel(data),
        info["pert_dir"],
        data.xfrc_applied[self._cube_body_id],
    ])
    print("RubikReorient: 获取观测值完成。")
    return {
        "state": state,
        "privileged_state": privileged_state,
    }

  # 奖励项

  def _get_reward(
      self,
      data: mjx.Data,
      action: jax.Array,
      info: dict[str, Any],
      metrics: dict[str, Any],
      done: jax.Array,
  ) -> dict[str, jax.Array]:
    """计算奖励组件。"""
    print("RubikReorient: 开始计算奖励组件。")
    del done, metrics  # 未使用

    cube_pos = self.get_cube_position(data)
    palm_pos = self.get_palm_position(data)
    cube_pose_mse = jp.linalg.norm(palm_pos - cube_pos)
    cube_pos_reward = reward.tolerance(
        cube_pose_mse, (0, 0.02), margin=0.05, sigmoid="linear"
    )

    terminated = self._get_termination(data, info)

    hand_pose_reward = jp.sum(
        jp.square(data.qpos[self._hand_qids] - self._default_pose)
    )
    print("RubikReorient: 计算奖励组件完成。")
    return {
        "orientation": self._reward_cube_orientation(data),
        "position": cube_pos_reward,
        "termination": terminated,
        "hand_pose": hand_pose_reward,
        "action_rate": self._cost_action_rate(
            action, info["last_act"], info["last_last_act"]
=======
    """ORCA手魔方重定向的默认配置。"""
    return config_dict.create(
        ctrl_dt=0.05,  # 控制时间步长（秒）
        sim_dt=0.01,  # 仿真时间步长（秒）
        action_scale=0.5,  # 动作缩放因子
        action_repeat=1,  # 动作重复次数
        ema_alpha=1.0,  # EMA（指数移动平均）平滑因子
        episode_length=1000,  # 每个episode的最大步骤数
        success_threshold=0.1,  # 成功判定阈值（方向误差）
        history_len=1,  # 观测历史长度
        obs_noise=config_dict.create(  # 观测噪声配置
            level=1.0,  # 噪声水平
            scales=config_dict.create(
                joint_pos=0.05,  # 关节位置噪声标准差
                cube_pos=0.02,  # 魔方位置噪声标准差
                cube_ori=0.1,  # 魔方方向噪声标准差
            ),
            random_ori_injection_prob=0.0,  # 随机方向注入概率
>>>>>>> 9dc84fb6
        ),
        reward_config=config_dict.create(  # 奖励配置
            scales=config_dict.create(
                orientation=5.0,  # 方向奖励权重
                position=0.5,  # 位置奖励权重
                termination=-100.0,  # 终止惩罚权重
                hand_pose=-0.5,  # 手部姿态惩罚权重
                action_rate=-0.001,  # 动作变化率惩罚权重
                joint_vel=0.0,  # 关节速度惩罚权重（未使用）
                energy=-1e-3,  # 能量消耗惩罚权重
            ),
            success_reward=100.0,  # 成功奖励系数
        ),
<<<<<<< HEAD
    }

  def _cost_energy(
      self, qvel: jax.Array, qfrc_actuator: jax.Array
  ) -> jax.Array:
    """基于关节速度和执行器力的能量成本。"""
    return jp.sum(jp.abs(qvel) * jp.abs(qfrc_actuator))

  def _cube_orientation_error(self, data: mjx.Data) -> jax.Array:
    """计算魔方方向误差。"""
    cube_ori = self.get_cube_orientation(data)
    cube_goal_ori = self.get_cube_goal_orientation(data)
    quat_diff = math.quat_mul(cube_ori, math.quat_inv(cube_goal_ori))
    quat_diff = math.normalize(quat_diff)
    return 2.0 * jp.asin(jp.clip(math.norm(quat_diff[1:]), a_max=1.0))

  def _reward_cube_orientation(self, data: mjx.Data) -> jax.Array:
    """魔方方向奖励。"""
    ori_error = self._cube_orientation_error(data)
    return reward.tolerance(ori_error, (0, 0.2), margin=jp.pi, sigmoid="linear")

  def _cost_action_rate(
      self, act: jax.Array, last_act: jax.Array, last_last_act: jax.Array
  ) -> jax.Array:
    """动作变化率成本，鼓励平滑的动作。"""
    c1 = jp.sum(jp.square(act - last_act))
    c2 = jp.sum(jp.square(act - 2 * last_act + last_last_act))
    return c1 + c2

  def _cost_joint_vel(self, data: mjx.Data) -> jax.Array:
    """关节速度成本。"""
    max_velocity = 5.0
    vel_tolerance = 1.0
    hand_qvel = data.qvel[self._hand_dqids]
    return jp.sum((hand_qvel / (max_velocity - vel_tolerance)) ** 2)

  # 扰动
  def _maybe_apply_perturbation(
      self, state: mjx_env.State, rng: jax.Array
  ) -> mjx_env.State:
    """如果启用，对魔方应用扰动。"""
    def gen_dir(rng: jax.Array) -> jax.Array:
      directory = jax.random.normal(rng, (6,))
      return directory / jp.linalg.norm(directory)

    def get_xfrc(
        state: mjx_env.State, pert_dir: jax.Array, i: jax.Array
    ) -> jax.Array:
      u_t = 0.5 * jp.sin(jp.pi * i / state.info["pert_duration_steps"])
      force = (
          u_t
          * self._cube_mass
          * state.info["pert_vel"]
          / (state.info["pert_duration_steps"] * self.dt)
      )
      xfrc_applied = jp.zeros((self.mjx_model.nbody, 6))
      xfrc_applied = xfrc_applied.at[self._cube_body_id].set(force * pert_dir)
      return xfrc_applied

    step, last_pert_step = state.info["step"], state.info["last_pert_step"]
    start_pert = jp.mod(step, state.info["pert_wait_steps"]) == 0
    start_pert &= step != 0  # 在回合开始时不进行扰动
    last_pert_step = jp.where(start_pert, step, last_pert_step)
    duration = jp.clip(step - last_pert_step, 0, 100_000)
    in_pert_interval = duration < state.info["pert_duration_steps"]

    pert_dir = jp.where(start_pert, gen_dir(rng), state.info["pert_dir"])
    xfrc = get_xfrc(state, pert_dir, duration) * in_pert_interval

    state.info["pert_dir"] = pert_dir
    state.info["last_pert_step"] = last_pert_step
    data = state.data.replace(xfrc_applied=xfrc)
    return state.replace(data=data)


def domain_randomize(model: mjx.Model, rng: jax.Array):
  """ORCA手魔方任务的领域随机化。"""
pass
=======
        pert_config=config_dict.create(  # 扰动配置
            enable=False,  # 是否启用扰动
            linear_velocity_pert=[0.0, 3.0],  # 线性速度扰动范围[m/s]
            angular_velocity_pert=[0.0, 0.5],  # 角速度扰动范围[rad/s]
            pert_duration_steps=[1, 100],  # 扰动持续步骤数范围
            pert_wait_steps=[60, 150],  # 扰动等待步骤数范围
        ),
        impl="jax",  # 实现方式（jax）
        nconmax=30 * 1024,  # 最大接触约束数
        njmax=128,  # 最大关节数
    )


class RubikReorient(orca_hand_base.OrcaHandEnv):
    """使用ORCA手将魔方重新定向以匹配目标方向。"""

    def __init__(
        self,
        config: config_dict.ConfigDict = default_config(),
        # 可选的配置覆盖参数
        config_overrides: Optional[Dict[str, Union[str, int, list[Any]]]] = None,
    ):
        super().__init__(
            xml_path=consts.RUBIK_SCENE_XML.as_posix(),
            config=config,
            config_overrides=config_overrides,
        )
        self._post_init()

    def _post_init(self) -> None:
        """初始化后设置。"""
        # 从关键帧获取初始配置（如果可用）
        try:
            # 从xml文件中提取场景中关节的初始位置等
            home_key = self._mj_model.keyframe("home")
            self._init_q = jp.array(home_key.qpos, dtype=float)
            self._init_mpos = jp.array(home_key.mpos, dtype=float)
            self._init_mquat = jp.array(home_key.mquat, dtype=float)
        except:
            # 如果没有关键帧，使用默认值
            self._init_q = jp.zeros(self._mj_model.nq)
            self._init_mpos = jp.zeros(3 * self._mj_model.nmocap)
            self._init_mquat = jp.array([1.0, 0.0, 0.0, 0.0])
            if self._mj_model.nmocap > 0:
                self._init_mquat = jp.tile(
                    self._init_mquat, (self._mj_model.nmocap, 1)
                ).ravel()

        # 提取执行器（actuators）的控制范围（control range）
        self._lowers = self._mj_model.actuator_ctrlrange[:, 0]
        self._uppers = self._mj_model.actuator_ctrlrange[:, 1]

        # 获取ORCA手的关节ID
        self._hand_qids = mjx_env.get_qpos_ids(self.mj_model, consts.JOINT_NAMES)
        self._hand_dqids = mjx_env.get_qvel_ids(self.mj_model, consts.JOINT_NAMES)

        # 获取魔方关节ID（用于自由关节）
        self._cube_qids = mjx_env.get_qpos_ids(self.mj_model, consts. CUBE_JOINT_NAMES)

        # 获取物体和几何体ID 
        # 魔方中boby与geom中的名字都是"rubik-v1.50/middle"
        self._cube_body_id = self._mj_model.body("rubik-v1.50/middle").id
        self._cube_geom_id = self._mj_model.geom("rubik-v1.50/middle").id
        self._cube_mass = self._mj_model.body_subtreemass[self._cube_body_id]

        # 默认手部姿态（中性位置）
        self._default_pose = jp.zeros(len(consts.JOINT_NAMES))

    def reset(self, rng: jax.Array) -> mjx_env.State:
        """重置环境到初始状态。"""
        print("RubikReorient: 执行reset操作")
        # 使用固定的目标方向（单位四元数，无旋转）
        goal_quat = jp.array([1.0, 0.0, 0.0, 0.0])

        # 使用默认手部姿态
        q_hand = self._default_pose
        v_hand = jp.zeros(consts.NV)

        # 将魔方放置在手的前方的固定位置
        start_pos = jp.array([1.0, 0.87, 0.255])
        start_quat = jp.array([1.0, 0.0, 0.0, 0.0])  # 无旋转
        q_cube = jp.array([*start_pos, *start_quat])
        v_cube = jp.zeros(6)

        # 组合所有关节位置和速度
        qpos = jp.zeros(self._mj_model.nq)
        qpos = qpos.at[self._hand_qids].set(q_hand)
        qpos = qpos.at[self._cube_qids].set(q_cube)

        qvel = jp.zeros(self._mj_model.nv)
        qvel = qvel.at[self._hand_dqids].set(v_hand)
        qvel = qvel.at[self._cube_qids[:6]].set(v_cube)

        # 创建初始数据
        data = mjx_env.make_data(
            self._mj_model,
            qpos=qpos, # 关节位置向量
            ctrl=q_hand, # 控制信号
            qvel=qvel, # 关节速度向量
            # mocap 物体的位置和姿态（如果有）
            mocap_pos= None,
            mocap_quat= None,
            impl=self._mjx_model.impl.value,
            nconmax=self._config.nconmax,
            njmax=self._config.njmax,
        )

        # 初始化信息字典
        info = {
            "rng": rng,  # 随机数生成器，用于复现训练过程
            "step": 0,  # 当前回合已进行的步数
            "steps_since_last_success": 0,  # 距离上一次成功过去了多少步
            "success_count": 0,  # 当前回合成功任务的总次数
            "last_act": jp.zeros(self.mjx_model.nu),  # 上一步的动作，用于动作平滑度计算
            "last_last_act": jp.zeros(self.mjx_model.nu),  # 上上一步的动作，用于动作平滑度计算
            "motor_targets": data.ctrl,  # 当前发送给执行器的控制目标值
            "qpos_error_history": jp.zeros(self._config.history_len * consts.NQ),  # 关节位置误差历史，用于观测
            "cube_pos_error_history": jp.zeros(self._config.history_len * 3),  # 魔方位置误差历史
            "cube_ori_error_history": jp.zeros(self._config.history_len * 6),  # 魔方姿态误差历史
            "goal_quat_dquat": jp.zeros(3),  # 目标姿态四元数与当前姿态的差值变化率
            "pert_wait_steps": jp.array([1000]),  # 设置很大的值避免扰动1000回合一次
            "pert_duration_steps": jp.array([1]),  # 扰动持续的步数
            "pert_vel": jp.zeros(6),  # 扰动速度向量（线性+角速度）
            "pert_dir": jp.zeros(6, dtype=float),  # 扰动方向
            "last_pert_step": jp.array([-jp.inf], dtype=float),  # 上一次扰动发生的步数
        }

        # 为每个奖励指标进行初始化
        metrics = {}
        for k in self._config.reward_config.scales.keys():
            metrics[f"reward/{k}"] = jp.zeros(())
        metrics["reward/success"] = jp.zeros((), dtype=float)
        metrics["steps_since_last_success"] = 0
        metrics["success_count"] = 0

        obs = self._get_obs(data, info)
        reward, done = jp.zeros(2)
        return mjx_env.State(data, obs, reward, done, metrics, info)

    def step(self, state: mjx_env.State, action: jax.Array) -> mjx_env.State:
        """执行一步环境仿真。"""
        # 是否启用扰动
        if self._config.pert_config.enable:
            state = self._maybe_apply_perturbation(state, state.info["rng"])

        # 应用控制并执行物理仿真步骤
        # 对智能体输出的原始动作进行缩放。
        delta = action * self._config.action_scale
        # 增量式控制计算新的目标电机控制值
        motor_targets = state.data.ctrl + delta
        # 控制值限幅
        motor_targets = jp.clip(motor_targets, self._lowers, self._uppers)
        # 根据ema_alpha进行指数移动平均(EMA)平滑处理。
        motor_targets = (
            self._config.ema_alpha * motor_targets
            + (1 - self._config.ema_alpha) * state.info["motor_targets"]
        )
        
        data = mjx_env.step(self.mjx_model, state.data, motor_targets, self. n_substeps)
        state.info["motor_targets"] = motor_targets

        # 检查是否成功
        ori_error = self._cube_orientation_error(data)
        success = ori_error < self._config.success_threshold
        state.info["steps_since_last_success"] = jp.where(
            success, 0, state.info["steps_since_last_success"] + 1
        )
        state.info["success_count"] = jp.where(
            success, state.info["success_count"] + 1, state.info["success_count"]
        )
        state.metrics["steps_since_last_success"] = state.info[
            "steps_since_last_success"
        ]
        state.metrics["success_count"] = state.info["success_count"]

        done = self._get_termination(data, state.info)
        obs = self._get_obs(data, state.info)

        # 计算奖励
        rewards = self._get_reward(data, action, state.info, state.metrics, done)
        rewards = {
            k: v * self._config.reward_config.scales[k] for k, v in rewards.items()
        }
        reward = sum(rewards.values()) * self.dt

        # 保持固定的目标方向（不进行随机化）
        # 目标始终是单位四元数（无旋转）
        fixed_goal_quat = jp.array([1.0, 0.0, 0.0, 0.0])

        if self._mj_model.nmocap > 0:
            data = data.replace(mocap_quat=jp.array([fixed_goal_quat]))

        state.metrics["reward/success"] = success.astype(float)
        reward += success * self._config.reward_config.success_reward

        # 更新信息和指标
        state.info["step"] += 1
        state.info["last_last_act"] = state.info["last_act"]
        state.info["last_act"] = action
        for k, v in rewards.items():
            state.metrics[f"reward/{k}"] = v

        done = done.astype(reward.dtype)
        state = state.replace(data=data, obs=obs, reward=reward, done=done)
        return state

    def _get_termination(self, data: mjx.Data, info: dict[str, Any]) -> jax.Array:
        """检查终止条件。"""
        del info  # 未使用
        # 如果魔方下落到某个高度以下则终止
        fall_termination = self.get_cube_position(data)[2] < 0.1
        nans = jp.any(jp.isnan(data.qpos)) | jp.any(jp.isnan(data.qvel))
        return fall_termination | nans

    def _get_obs(self, data: mjx.Data, info: dict[str, Any]) -> mjx_env.Observation:
        """获取观测值。"""
        # 手部关节角度
        joint_angles = data.qpos[self._hand_qids]
        info["rng"], noise_rng = jax.random.split(info["rng"])
        noisy_joint_angles = (
            joint_angles
            + (2 * jax.random.uniform(noise_rng, shape=joint_angles.shape) - 1)
            * self._config.obs_noise.level
            * self._config.obs_noise.scales.joint_pos
        )

        # 关节位置误差历史
        qpos_error_history = (
            jp.roll(info["qpos_error_history"], consts.NQ)
            .at[: consts.NQ]
            .set(noisy_joint_angles - info["motor_targets"])
        )
        info["qpos_error_history"] = qpos_error_history

        def _get_cube_pose(data: mjx.Data) -> jax.Array:
            """返回（可能包含噪声的）魔方姿态(xyz,wxyz)。"""
            cube_pos = self.get_cube_position(data)
            cube_quat = self.get_cube_orientation(data)
            info["rng"], pos_rng, ori_rng = jax.random.split(info["rng"], 3)
            noisy_cube_quat = mjx._src.math.normalize(
                cube_quat
                + jax.random.normal(ori_rng, shape=(4,))
                * self._config.obs_noise.level
                * self._config.obs_noise.scales.cube_ori
            )
            noisy_cube_pos = (
                cube_pos
                + (2 * jax.random.uniform(pos_rng, shape=cube_pos.shape) - 1)
                * self._config.obs_noise.level
                * self._config.obs_noise.scales.cube_pos
            )
            return jp.concatenate([noisy_cube_pos, noisy_cube_quat])

        # 包含噪声的魔方姿态
        noisy_pose = _get_cube_pose(data)
        info["rng"], key1, key2, key3 = jax.random.split(info["rng"], 4)
        rand_quat = orca_hand_base.uniform_quat(key1)
        rand_pos = jax.random.uniform(key2, (3,), minval=-0.5, maxval=0.5)
        rand_pose = jp.concatenate([rand_pos, rand_quat])
        m = self._config.obs_noise.level * jax.random.bernoulli(
            key3, self._config.obs_noise.random_ori_injection_prob
        )
        noisy_pose = noisy_pose * (1 - m) + rand_pose * m

        # 魔方位置误差历史
        palm_pos = self.get_palm_position(data)
        cube_pos_error = palm_pos - noisy_pose[:3]
        cube_pos_error_history = (
            jp.roll(info["cube_pos_error_history"], 3).at[:3].set(cube_pos_error)
        )
        info["cube_pos_error_history"] = cube_pos_error_history

        # 魔方方向误差历史
        goal_quat = self.get_cube_goal_orientation(data)
        quat_diff = mjx._src.math.quat_mul(
            noisy_pose[3:], mjx._src.math.quat_inv(goal_quat)
        )
        xmat_diff = mjx._src.math.quat_to_mat(quat_diff).ravel()[3:]
        cube_ori_error_history = (
            jp.roll(info["cube_ori_error_history"], 6).at[:6].set(xmat_diff)
        )
        info["cube_ori_error_history"] = cube_ori_error_history

        # 用于评价器的无损魔方姿态
        cube_pos_error_uncorrupted = palm_pos - self.get_cube_position(data)
        cube_quat_uncorrupted = self.get_cube_orientation(data)
        quat_diff_uncorrupted = math.quat_mul(
            cube_quat_uncorrupted, math.quat_inv(goal_quat)
        )
        xmat_diff_uncorrupted = math.quat_to_mat(quat_diff_uncorrupted).ravel()[3:]

        state = jp.concatenate(
            [
                noisy_joint_angles,  # NQ
                qpos_error_history,  # NQ * history_len
                cube_pos_error_history,  # 3 * history_len
                cube_ori_error_history,  # 6 * history_len
                info["last_act"],  # NU
            ]
        )

        privileged_state = jp.concatenate(
            [
                state,
                data.qpos[self._hand_qids],
                data.qvel[self._hand_dqids],
                self.get_fingertip_positions(data),
                cube_pos_error_uncorrupted,
                xmat_diff_uncorrupted,
                self.get_cube_linvel(data),
                self.get_cube_angvel(data),
                info["pert_dir"],
                data.xfrc_applied[self._cube_body_id],
            ]
        )

        return {
            "state": state,
            "privileged_state": privileged_state,
        }

    # 奖励项

    def _get_reward(
        self,
        data: mjx.Data,
        action: jax.Array,
        info: dict[str, Any],
        metrics: dict[str, Any],
        done: jax.Array,
    ) -> dict[str, jax.Array]:
        """计算奖励组件。"""
        del done, metrics  # 未使用

        cube_pos = self.get_cube_position(data)
        palm_pos = self.get_palm_position(data)
        cube_pose_mse = jp.linalg.norm(palm_pos - cube_pos)
        cube_pos_reward = reward.tolerance(
            cube_pose_mse, (0, 0.02), margin=0.05, sigmoid="linear"
        )

        terminated = self._get_termination(data, info)

        hand_pose_reward = jp.sum(
            jp.square(data.qpos[self._hand_qids] - self._default_pose)
        )

        return {
            "orientation": self._reward_cube_orientation(data),
            "position": cube_pos_reward,
            "termination": terminated,
            "hand_pose": hand_pose_reward,
            "action_rate": self._cost_action_rate(
                action, info["last_act"], info["last_last_act"]
            ),
            "joint_vel": self._cost_joint_vel(data),
            "energy": self._cost_energy(
                data.qvel[self._hand_dqids], data.actuator_force
            ),
        }

    def _cost_energy(self, qvel: jax.Array, qfrc_actuator: jax.Array) -> jax.Array:
        """基于关节速度和执行器力的能量成本。"""
        return jp.sum(jp.abs(qvel) * jp.abs(qfrc_actuator))

    def _cube_orientation_error(self, data: mjx.Data) -> jax.Array:
        """计算魔方方向误差。"""
        cube_ori = self.get_cube_orientation(data)
        cube_goal_ori = self.get_cube_goal_orientation(data)
        quat_diff = math.quat_mul(cube_ori, math.quat_inv(cube_goal_ori))
        quat_diff = math.normalize(quat_diff)
        return 2.0 * jp.asin(jp.clip(math.norm(quat_diff[1:]), a_max=1.0))

    def _reward_cube_orientation(self, data: mjx.Data) -> jax.Array:
        """魔方方向奖励。"""
        ori_error = self._cube_orientation_error(data)
        return reward.tolerance(ori_error, (0, 0.2), margin=jp.pi, sigmoid="linear")

    def _cost_action_rate(
        self, act: jax.Array, last_act: jax.Array, last_last_act: jax.Array
    ) -> jax.Array:
        """动作变化率成本，鼓励平滑的动作。"""
        c1 = jp.sum(jp.square(act - last_act))
        c2 = jp.sum(jp.square(act - 2 * last_act + last_last_act))
        return c1 + c2

    def _cost_joint_vel(self, data: mjx.Data) -> jax.Array:
        """关节速度成本。"""
        max_velocity = 5.0
        vel_tolerance = 1.0
        hand_qvel = data.qvel[self._hand_dqids]
        return jp.sum((hand_qvel / (max_velocity - vel_tolerance)) ** 2)

    # 扰动

    def _maybe_apply_perturbation(
        self, state: mjx_env.State, rng: jax.Array
    ) -> mjx_env.State:
        """如果启用，对魔方应用扰动。"""

        def gen_dir(rng: jax.Array) -> jax.Array:
            directory = jax.random.normal(rng, (6,))
            return directory / jp.linalg.norm(directory)

        def get_xfrc(
            state: mjx_env.State, pert_dir: jax.Array, i: jax.Array
        ) -> jax.Array:
            u_t = 0.5 * jp.sin(jp.pi * i / state.info["pert_duration_steps"])
            force = (
                u_t
                * self._cube_mass
                * state.info["pert_vel"]
                / (state.info["pert_duration_steps"] * self.dt)
            )
            xfrc_applied = jp.zeros((self.mjx_model.nbody, 6))
            xfrc_applied = xfrc_applied.at[self._cube_body_id].set(force * pert_dir)
            return xfrc_applied

        step, last_pert_step = state.info["step"], state.info["last_pert_step"]
        start_pert = jp.mod(step, state.info["pert_wait_steps"]) == 0
        start_pert &= step != 0  # 在回合开始时不进行扰动
        last_pert_step = jp.where(start_pert, step, last_pert_step)
        duration = jp.clip(step - last_pert_step, 0, 100_000)
        in_pert_interval = duration < state.info["pert_duration_steps"]

        pert_dir = jp.where(start_pert, gen_dir(rng), state.info["pert_dir"])
        xfrc = get_xfrc(state, pert_dir, duration) * in_pert_interval

        state.info["pert_dir"] = pert_dir
        state.info["last_pert_step"] = last_pert_step
        data = state.data.replace(xfrc_applied=xfrc)
        return state.replace(data=data)


def domain_randomize(model: mjx.Model, rng: jax.Array):
    """ORCA手魔方任务的领域随机化。"""
    mj_model = RubikReorient().mj_model
    cube_geom_id = mj_model.geom("rubik-v1.50/middle").id
    cube_body_id = mj_model.body("rubik-v1.50/middle").id
    hand_qids = mjx_env.get_qpos_ids(mj_model, consts.JOINT_NAMES)

    # 获取手部物体名称（针对ORCA手简化）
    hand_body_names = [
        "orcahand_right/right_palm",
        "orcahand_right/right_thumb_mp",
        "orcahand_right/right_thumb_pp",
        "orcahand_right/right_thumb_ip",
        "orcahand_right/right_thumb_dp",
        "orcahand_right/right_index_mp",
        "orcahand_right/right_index_pp",
        "orcahand_right/right_index_ip",
        "orcahand_right/right_middle_mp",
        "orcahand_right/right_middle_pp",
        "orcahand_right/right_middle_ip",
        "orcahand_right/right_ring_mp",
        "orcahand_right/right_ring_pp",
        "orcahand_right/right_ring_ip",
        "orcahand_right/right_pinky_mp",
        "orcahand_right/right_pinky_pp",
        "orcahand_right/right_pinky_ip",
    ]
    hand_body_ids = np.array([mj_model.body(n).id for n in hand_body_names])

    @jax.vmap
    def rand(rng):
        rng, key = jax.random.split(rng)

        # 缩放魔方质量：*U(0.8, 1.2)
        rng, key1, key2 = jax.random.split(rng, 3)
        dmass = jax.random.uniform(key1, minval=0.8, maxval=1.2)
        body_inertia = model.body_inertia.at[cube_body_id].set(
            model.body_inertia[cube_body_id] * dmass
        )
        dpos = jax.random.uniform(key2, (3,), minval=-5e-3, maxval=5e-3)
        body_ipos = model.body_ipos.at[cube_body_id].set(
            model.body_ipos[cube_body_id] + dpos
        )

        # 抖动qpos0：+U(-0.05, 0.05)
        rng, key = jax.random.split(rng)
        qpos0 = model.qpos0
        qpos0 = qpos0.at[hand_qids].set(
            qpos0[hand_qids]
            + jax.random.uniform(key, shape=(consts.NQ,), minval=-0.05, maxval=0.05)
        )

        # 缩放静摩擦：*U(0.9, 1.1)
        rng, key = jax.random.split(rng)
        frictionloss = model.dof_frictionloss[hand_qids] * jax.random.uniform(
            key, shape=(consts.NQ,), minval=0.5, maxval=2.0
        )
        dof_frictionloss = model.dof_frictionloss.at[hand_qids].set(frictionloss)

        # 缩放电枢：*U(1.0, 1.05)
        rng, key = jax.random.split(rng)
        armature = model.dof_armature[hand_qids] * jax.random.uniform(
            key, shape=(consts.NQ,), minval=1.0, maxval=1.05
        )
        dof_armature = model.dof_armature.at[hand_qids].set(armature)

        # 缩放所有连杆质量：*U(0.9, 1.1)
        rng, key = jax.random.split(rng)
        dmass = jax.random.uniform(
            key, shape=(len(hand_body_ids),), minval=0.9, maxval=1.1
        )
        body_mass = model.body_mass.at[hand_body_ids].set(
            model.body_mass[hand_body_ids] * dmass
        )

        # 关节刚度：*U(0.8, 1.2)
        rng, key = jax.random.split(rng)
        kp = model.actuator_gainprm[:, 0] * jax.random.uniform(
            key, (model.nu,), minval=0.8, maxval=1.2
        )
        actuator_gainprm = model.actuator_gainprm.at[:, 0].set(kp)
        actuator_biasprm = model.actuator_biasprm.at[:, 1].set(-kp)

        # 关节阻尼：*U(0.8, 1.2)
        rng, key = jax.random.split(rng)
        kd = model.dof_damping[hand_qids] * jax.random.uniform(
            key, (consts.NQ,), minval=0.8, maxval=1.2
        )
        dof_damping = model.dof_damping.at[hand_qids].set(kd)

        return (
            body_mass,
            body_inertia,
            body_ipos,
            qpos0,
            dof_frictionloss,
            dof_armature,
            dof_damping,
            actuator_gainprm,
            actuator_biasprm,
        )

    (
        body_mass,
        body_inertia,
        body_ipos,
        qpos0,
        dof_frictionloss,
        dof_armature,
        dof_damping,
        actuator_gainprm,
        actuator_biasprm,
    ) = rand(rng)

    in_axes = jax.tree_util.tree_map(lambda x: None, model)
    in_axes = in_axes.tree_replace(
        {
            "body_mass": 0,
            "body_inertia": 0,
            "body_ipos": 0,
            "qpos0": 0,
            "dof_frictionloss": 0,
            "dof_armature": 0,
            "dof_damping": 0,
            "actuator_gainprm": 0,
            "actuator_biasprm": 0,
        }
    )

    model = model.tree_replace(
        {
            "body_mass": body_mass,
            "body_inertia": body_inertia,
            "body_ipos": body_ipos,
            "qpos0": qpos0,
            "dof_frictionloss": dof_frictionloss,
            "dof_armature": dof_armature,
            "dof_damping": dof_damping,
            "actuator_gainprm": actuator_gainprm,
            "actuator_biasprm": actuator_biasprm,
        }
    )

    return model, in_axes
>>>>>>> 9dc84fb6
<|MERGE_RESOLUTION|>--- conflicted
+++ resolved
@@ -16,395 +16,6 @@
 
 
 def default_config() -> config_dict.ConfigDict:
-<<<<<<< HEAD
-  """ORCA手魔方重定向的默认配置。"""
-  return config_dict.create(
-      ctrl_dt=0.02, 
-      sim_dt=0.01,  # 仿真步
-      action_scale=0.5,
-      action_repeat=1,
-      ema_alpha=1.0,
-      episode_length=1000,
-      success_threshold=0.1,
-      history_len=1,
-      obs_noise=config_dict.create(
-          level=1.0,
-          scales=config_dict.create(
-              joint_pos=0.05,
-              cube_pos=0.02,
-              cube_ori=0.1,
-          ),
-          random_ori_injection_prob=0.0,
-      ),
-      reward_config=config_dict.create(
-          scales=config_dict.create(
-              orientation=5.0,
-              position=0.5,
-              termination=-100.0,
-              hand_pose=-0.5,
-              action_rate=-0.001,
-              joint_vel=0.0,
-              energy=-1e-3,
-          ),
-          success_reward=100.0,
-      ),
-      pert_config=config_dict.create(
-          enable=False,
-          linear_velocity_pert=[0.0, 3.0],
-          angular_velocity_pert=[0.0, 0.5],
-          pert_duration_steps=[1, 100],
-          pert_wait_steps=[60, 150],
-      ),
-      impl='jax',
-      nconmax=30 * 1024, # 接触约束
-      njmax=128,
-  )
-
-
-class RubikReorient(orca_hand_base.OrcaHandEnv):
-  """使用ORCA手将魔方重新定向以匹配目标方向。"""
-
-  def __init__(
-      self,
-      config: config_dict.ConfigDict = default_config(),
-      config_overrides: Optional[Dict[str, Union[str, int, list[Any]]]] = None,
-  ):
-    super().__init__(
-        xml_path=consts.RUBIK_SCENE_XML.as_posix(),
-        config=config,
-        config_overrides=config_overrides,
-    )
-    self._post_init()
-
-  def _post_init(self) -> None:
-    """初始化后设置。"""
-    # 从关键帧获取初始配置（如果可用）
-    try:
-      home_key = self._mj_model.keyframe("home")
-      self._init_q = jp.array(home_key.qpos, dtype=float)
-      self._init_mpos = jp.array(home_key.mpos, dtype=float)
-      self._init_mquat = jp.array(home_key.mquat, dtype=float)
-    except:
-      # 如果没有关键帧，使用默认值
-      self._init_q = jp.zeros(self._mj_model.nq)
-      self._init_mpos = jp.zeros(3 * self._mj_model.nmocap)
-      self._init_mquat = jp.array([1.0, 0.0, 0.0, 0.0])
-      if self._mj_model.nmocap > 0:
-        self._init_mquat = jp.tile(self._init_mquat, (self._mj_model.nmocap, 1)).ravel()
-
-    self._lowers = self._mj_model.actuator_ctrlrange[:, 0]
-    self._uppers = self._mj_model.actuator_ctrlrange[:, 1]
-    
-    # 获取ORCA手的关节ID
-    self._hand_qids = mjx_env.get_qpos_ids(self.mj_model, consts.JOINT_NAMES)
-    self._hand_dqids = mjx_env.get_qvel_ids(self.mj_model, consts.JOINT_NAMES)
-    
-    # 获取魔方关节ID（用于自由关节）
-    cube_joint_names = [
-        "rubik-v1.50/cube_tx",
-        "rubik-v1.50/cube_ty", 
-        "rubik-v1.50/cube_tz",
-        "rubik-v1.50/cube_rot",
-    ]
-    self._cube_qids = mjx_env.get_qpos_ids(self.mj_model, cube_joint_names)
-    
-    # 获取物体和几何体ID
-    self._cube_body_id = self._mj_model.body("rubik-v1.50/middle").id
-    self._cube_geom_id = self._mj_model.geom("rubik-v1.50/middle").id
-    self._cube_mass = self._mj_model.body_subtreemass[self._cube_body_id]
-    
-    # 默认手部姿态（中性位置）
-    self._default_pose = jp.zeros(len(consts.JOINT_NAMES))
-
-  def reset(self, rng: jax.Array) -> mjx_env.State:
-    """重置环境到初始状态。"""
-    print("RubikReorient: 开始执行reset操作")
-    # 使用固定的目标方向（单位四元数，无旋转）
-    goal_quat = jp.array([1.0, 0.0, 0.0, 0.0])
-
-    # 使用默认手部姿态
-    q_hand = self._default_pose
-    v_hand = jp.zeros(consts.NV)
-
-    # 将魔方放置在手的前方的固定位置
-    start_pos = jp.array([1.0, 0.87, 0.255])
-    start_quat = jp.array([1.0, 0.0, 0.0, 0.0])  # 无旋转
-    q_cube = jp.array([*start_pos, *start_quat])
-    v_cube = jp.zeros(6)
-
-    # 组合所有关节位置和速度
-    qpos = jp.zeros(self._mj_model.nq)
-    qpos = qpos.at[self._hand_qids].set(q_hand)
-    qpos = qpos.at[self._cube_qids].set(q_cube)
-    
-    qvel = jp.zeros(self._mj_model.nv)
-    qvel = qvel.at[self._hand_dqids].set(v_hand)
-    qvel = qvel.at[self._cube_qids[:6]].set(v_cube)
-
-    # 创建初始数据
-    data = mjx_env.make_data(
-        self._mj_model,
-        qpos=qpos,
-        ctrl=q_hand,
-        qvel=qvel,
-        mocap_pos=self._init_mpos if self._mj_model.nmocap > 0 else None,
-        mocap_quat=jp.array([goal_quat]) if self._mj_model.nmocap > 0 else None,
-        impl=self._mjx_model.impl.value,
-        nconmax=self._config.nconmax,
-        njmax=self._config.njmax,
-    )
-
-    # 初始化信息字典（简化版）
-    info = {
-        "rng": rng,
-        "step": 0,
-        "steps_since_last_success": 0,
-        "success_count": 0,
-        "last_act": jp.zeros(self.mjx_model.nu),
-        "last_last_act": jp.zeros(self.mjx_model.nu),
-        "motor_targets": data.ctrl,
-        "qpos_error_history": jp.zeros(self._config.history_len * consts.NQ),
-        "cube_pos_error_history": jp.zeros(self._config.history_len * 3),
-        "cube_ori_error_history": jp.zeros(self._config.history_len * 6),
-        "goal_quat_dquat": jp.zeros(3),
-        # 扰动相关（保持结构但不使用）
-        "pert_wait_steps": jp.array([1000]),  # 设置很大的值避免扰动
-        "pert_duration_steps": jp.array([1]),
-        "pert_vel": jp.zeros(6),
-        "pert_dir": jp.zeros(6, dtype=float),
-        "last_pert_step": jp.array([-jp.inf], dtype=float),
-    }
-
-    # 初始化指标
-    metrics = {}
-    for k in self._config.reward_config.scales.keys():
-      metrics[f"reward/{k}"] = jp.zeros(())
-    metrics["reward/success"] = jp.zeros((), dtype=float)
-    metrics["steps_since_last_success"] = 0
-    metrics["success_count"] = 0
-
-    obs = self._get_obs(data, info)
-    reward, done = jp.zeros(2)
-    print("RubikReorient: reset操作完成")
-    return mjx_env.State(data, obs, reward, done, metrics, info)
-
-  def step(self, state: mjx_env.State, action: jax.Array) -> mjx_env.State:
-    """执行一步环境仿真。"""
-    print("RubikReorient: 开始执行step操作")
-    if self._config.pert_config.enable:
-      state = self._maybe_apply_perturbation(state, state.info["rng"])
-
-    # 应用控制并执行物理仿真步骤
-    delta = action * self._config.action_scale
-    motor_targets = state.data.ctrl + delta
-    motor_targets = jp.clip(motor_targets, self._lowers, self._uppers)
-    motor_targets = (
-        self._config.ema_alpha * motor_targets
-        + (1 - self._config.ema_alpha) * state.info["motor_targets"]
-    )
-
-    data = mjx_env.step(
-        self.mjx_model, state.data, motor_targets, self.n_substeps
-    )
-    state.info["motor_targets"] = motor_targets
-
-    # 检查是否成功
-    ori_error = self._cube_orientation_error(data)
-    success = ori_error < self._config.success_threshold
-    state.info["steps_since_last_success"] = jp.where(
-        success, 0, state.info["steps_since_last_success"] + 1
-    )
-    state.info["success_count"] = jp.where(
-        success, state.info["success_count"] + 1, state.info["success_count"]
-    )
-    state.metrics["steps_since_last_success"] = state.info[
-        "steps_since_last_success"
-    ]
-    state.metrics["success_count"] = state.info["success_count"]
-
-    done = self._get_termination(data, state.info)
-    obs = self._get_obs(data, state.info)
-
-    # 计算奖励
-    rewards = self._get_reward(data, action, state.info, state.metrics, done)
-    rewards = {
-        k: v * self._config.reward_config.scales[k] for k, v in rewards.items()
-    }
-    reward = sum(rewards.values()) * self.dt
-
-    # 保持固定的目标方向（不进行随机化）
-    # 目标始终是单位四元数（无旋转）
-    fixed_goal_quat = jp.array([1.0, 0.0, 0.0, 0.0])
-    
-    if self._mj_model.nmocap > 0:
-      data = data.replace(mocap_quat=jp.array([fixed_goal_quat]))
-    
-    state.metrics["reward/success"] = success.astype(float)
-    reward += success * self._config.reward_config.success_reward
-
-    # 更新信息和指标
-    state.info["step"] += 1
-    state.info["last_last_act"] = state.info["last_act"]
-    state.info["last_act"] = action
-    for k, v in rewards.items():
-      state.metrics[f"reward/{k}"] = v
-
-    done = done.astype(reward.dtype)
-    state = state.replace(data=data, obs=obs, reward=reward, done=done)
-    print("RubikReorient: step操作完成")
-    return state
-
-  def _get_termination(self, data: mjx.Data, info: dict[str, Any]) -> jax.Array:
-    """检查终止条件。"""
-    print("RubikReorient: 开始检查终止条件。")
-    del info  # 未使用
-    # 如果魔方下落到某个高度以下则终止
-    fall_termination = self.get_cube_position(data)[2] < 0.1
-    nans = jp.any(jp.isnan(data.qpos)) | jp.any(jp.isnan(data.qvel))
-    print("RubikReorient: 检查终止条件完成。")
-    return fall_termination | nans
-
-  def _get_obs(
-      self, data: mjx.Data, info: dict[str, Any]
-  ) -> mjx_env.Observation:
-    """获取观测值。"""
-    print("RubikReorient: 开始获取观测值。")
-    # 手部关节角度
-    joint_angles = data.qpos[self._hand_qids]
-    info["rng"], noise_rng = jax.random.split(info["rng"])
-    noisy_joint_angles = (
-        joint_angles
-        + (2 * jax.random.uniform(noise_rng, shape=joint_angles.shape) - 1)
-        * self._config.obs_noise.level
-        * self._config.obs_noise.scales.joint_pos
-    )
-
-    # 关节位置误差历史
-    qpos_error_history = (
-        jp.roll(info["qpos_error_history"], consts.NQ)
-        .at[:consts.NQ]
-        .set(noisy_joint_angles - info["motor_targets"])
-    )
-    info["qpos_error_history"] = qpos_error_history
-
-    def _get_cube_pose(data: mjx.Data) -> jax.Array:
-      """返回（可能包含噪声的）魔方姿态(xyz,wxyz)。"""
-      cube_pos = self.get_cube_position(data)
-      cube_quat = self.get_cube_orientation(data)
-      info["rng"], pos_rng, ori_rng = jax.random.split(info["rng"], 3)
-      noisy_cube_quat = mjx._src.math.normalize(
-          cube_quat
-          + jax.random.normal(ori_rng, shape=(4,))
-          * self._config.obs_noise.level
-          * self._config.obs_noise.scales.cube_ori
-      )
-      noisy_cube_pos = (
-          cube_pos
-          + (2 * jax.random.uniform(pos_rng, shape=cube_pos.shape) - 1)
-          * self._config.obs_noise.level
-          * self._config.obs_noise.scales.cube_pos
-      )
-      return jp.concatenate([noisy_cube_pos, noisy_cube_quat])
-
-    # 包含噪声的魔方姿态
-    noisy_pose = _get_cube_pose(data)
-    info["rng"], key1, key2, key3 = jax.random.split(info["rng"], 4)
-    rand_quat = orca_hand_base.uniform_quat(key1)
-    rand_pos = jax.random.uniform(key2, (3,), minval=-0.5, maxval=0.5)
-    rand_pose = jp.concatenate([rand_pos, rand_quat])
-    m = self._config.obs_noise.level * jax.random.bernoulli(
-        key3, self._config.obs_noise.random_ori_injection_prob
-    )
-    noisy_pose = noisy_pose * (1 - m) + rand_pose * m
-
-    # 魔方位置误差历史
-    palm_pos = self.get_palm_position(data)
-    cube_pos_error = palm_pos - noisy_pose[:3]
-    cube_pos_error_history = (
-        jp.roll(info["cube_pos_error_history"], 3).at[:3].set(cube_pos_error)
-    )
-    info["cube_pos_error_history"] = cube_pos_error_history
-
-    # 魔方方向误差历史
-    goal_quat = self.get_cube_goal_orientation(data)
-    quat_diff = mjx._src.math.quat_mul(
-        noisy_pose[3:], mjx._src.math.quat_inv(goal_quat)
-    )
-    xmat_diff = mjx._src.math.quat_to_mat(quat_diff).ravel()[3:]
-    cube_ori_error_history = (
-        jp.roll(info["cube_ori_error_history"], 6).at[:6].set(xmat_diff)
-    )
-    info["cube_ori_error_history"] = cube_ori_error_history
-
-    # 用于评价器的无损魔方姿态
-    cube_pos_error_uncorrupted = palm_pos - self.get_cube_position(data)
-    cube_quat_uncorrupted = self.get_cube_orientation(data)
-    quat_diff_uncorrupted = math.quat_mul(
-        cube_quat_uncorrupted, math.quat_inv(goal_quat)
-    )
-    xmat_diff_uncorrupted = math.quat_to_mat(quat_diff_uncorrupted).ravel()[3:]
-
-    state = jp.concatenate([
-        noisy_joint_angles,  # NQ
-        qpos_error_history,  # NQ * history_len
-        cube_pos_error_history,  # 3 * history_len
-        cube_ori_error_history,  # 6 * history_len
-        info["last_act"],  # NU
-    ])
-
-    privileged_state = jp.concatenate([
-        state,
-        data.qpos[self._hand_qids],
-        data.qvel[self._hand_dqids],
-        self.get_fingertip_positions(data),
-        cube_pos_error_uncorrupted,
-        xmat_diff_uncorrupted,
-        self.get_cube_linvel(data),
-        self.get_cube_angvel(data),
-        info["pert_dir"],
-        data.xfrc_applied[self._cube_body_id],
-    ])
-    print("RubikReorient: 获取观测值完成。")
-    return {
-        "state": state,
-        "privileged_state": privileged_state,
-    }
-
-  # 奖励项
-
-  def _get_reward(
-      self,
-      data: mjx.Data,
-      action: jax.Array,
-      info: dict[str, Any],
-      metrics: dict[str, Any],
-      done: jax.Array,
-  ) -> dict[str, jax.Array]:
-    """计算奖励组件。"""
-    print("RubikReorient: 开始计算奖励组件。")
-    del done, metrics  # 未使用
-
-    cube_pos = self.get_cube_position(data)
-    palm_pos = self.get_palm_position(data)
-    cube_pose_mse = jp.linalg.norm(palm_pos - cube_pos)
-    cube_pos_reward = reward.tolerance(
-        cube_pose_mse, (0, 0.02), margin=0.05, sigmoid="linear"
-    )
-
-    terminated = self._get_termination(data, info)
-
-    hand_pose_reward = jp.sum(
-        jp.square(data.qpos[self._hand_qids] - self._default_pose)
-    )
-    print("RubikReorient: 计算奖励组件完成。")
-    return {
-        "orientation": self._reward_cube_orientation(data),
-        "position": cube_pos_reward,
-        "termination": terminated,
-        "hand_pose": hand_pose_reward,
-        "action_rate": self._cost_action_rate(
-            action, info["last_act"], info["last_last_act"]
-=======
     """ORCA手魔方重定向的默认配置。"""
     return config_dict.create(
         ctrl_dt=0.05,  # 控制时间步长（秒）
@@ -423,7 +34,6 @@
                 cube_ori=0.1,  # 魔方方向噪声标准差
             ),
             random_ori_injection_prob=0.0,  # 随机方向注入概率
->>>>>>> 9dc84fb6
         ),
         reward_config=config_dict.create(  # 奖励配置
             scales=config_dict.create(
@@ -437,86 +47,6 @@
             ),
             success_reward=100.0,  # 成功奖励系数
         ),
-<<<<<<< HEAD
-    }
-
-  def _cost_energy(
-      self, qvel: jax.Array, qfrc_actuator: jax.Array
-  ) -> jax.Array:
-    """基于关节速度和执行器力的能量成本。"""
-    return jp.sum(jp.abs(qvel) * jp.abs(qfrc_actuator))
-
-  def _cube_orientation_error(self, data: mjx.Data) -> jax.Array:
-    """计算魔方方向误差。"""
-    cube_ori = self.get_cube_orientation(data)
-    cube_goal_ori = self.get_cube_goal_orientation(data)
-    quat_diff = math.quat_mul(cube_ori, math.quat_inv(cube_goal_ori))
-    quat_diff = math.normalize(quat_diff)
-    return 2.0 * jp.asin(jp.clip(math.norm(quat_diff[1:]), a_max=1.0))
-
-  def _reward_cube_orientation(self, data: mjx.Data) -> jax.Array:
-    """魔方方向奖励。"""
-    ori_error = self._cube_orientation_error(data)
-    return reward.tolerance(ori_error, (0, 0.2), margin=jp.pi, sigmoid="linear")
-
-  def _cost_action_rate(
-      self, act: jax.Array, last_act: jax.Array, last_last_act: jax.Array
-  ) -> jax.Array:
-    """动作变化率成本，鼓励平滑的动作。"""
-    c1 = jp.sum(jp.square(act - last_act))
-    c2 = jp.sum(jp.square(act - 2 * last_act + last_last_act))
-    return c1 + c2
-
-  def _cost_joint_vel(self, data: mjx.Data) -> jax.Array:
-    """关节速度成本。"""
-    max_velocity = 5.0
-    vel_tolerance = 1.0
-    hand_qvel = data.qvel[self._hand_dqids]
-    return jp.sum((hand_qvel / (max_velocity - vel_tolerance)) ** 2)
-
-  # 扰动
-  def _maybe_apply_perturbation(
-      self, state: mjx_env.State, rng: jax.Array
-  ) -> mjx_env.State:
-    """如果启用，对魔方应用扰动。"""
-    def gen_dir(rng: jax.Array) -> jax.Array:
-      directory = jax.random.normal(rng, (6,))
-      return directory / jp.linalg.norm(directory)
-
-    def get_xfrc(
-        state: mjx_env.State, pert_dir: jax.Array, i: jax.Array
-    ) -> jax.Array:
-      u_t = 0.5 * jp.sin(jp.pi * i / state.info["pert_duration_steps"])
-      force = (
-          u_t
-          * self._cube_mass
-          * state.info["pert_vel"]
-          / (state.info["pert_duration_steps"] * self.dt)
-      )
-      xfrc_applied = jp.zeros((self.mjx_model.nbody, 6))
-      xfrc_applied = xfrc_applied.at[self._cube_body_id].set(force * pert_dir)
-      return xfrc_applied
-
-    step, last_pert_step = state.info["step"], state.info["last_pert_step"]
-    start_pert = jp.mod(step, state.info["pert_wait_steps"]) == 0
-    start_pert &= step != 0  # 在回合开始时不进行扰动
-    last_pert_step = jp.where(start_pert, step, last_pert_step)
-    duration = jp.clip(step - last_pert_step, 0, 100_000)
-    in_pert_interval = duration < state.info["pert_duration_steps"]
-
-    pert_dir = jp.where(start_pert, gen_dir(rng), state.info["pert_dir"])
-    xfrc = get_xfrc(state, pert_dir, duration) * in_pert_interval
-
-    state.info["pert_dir"] = pert_dir
-    state.info["last_pert_step"] = last_pert_step
-    data = state.data.replace(xfrc_applied=xfrc)
-    return state.replace(data=data)
-
-
-def domain_randomize(model: mjx.Model, rng: jax.Array):
-  """ORCA手魔方任务的领域随机化。"""
-pass
-=======
         pert_config=config_dict.create(  # 扰动配置
             enable=False,  # 是否启用扰动
             linear_velocity_pert=[0.0, 3.0],  # 线性速度扰动范围[m/s]
@@ -1094,5 +624,4 @@
         }
     )
 
-    return model, in_axes
->>>>>>> 9dc84fb6
+    return model, in_axes